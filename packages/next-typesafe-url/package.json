--- conflicted
+++ resolved
@@ -2,11 +2,7 @@
   "name": "next-typesafe-url",
   "description": "Fully typesafe, JSON serializable, and zod validated URL search params, dynamic route params, and routing for NextJS pages directory",
   "license": "MIT",
-<<<<<<< HEAD
-  "version": "2.1.3-beta.9",
-=======
   "version": "2.1.3",
->>>>>>> 28727eca
   "author": "Ethan Niser",
   "repository": {
     "type": "git",
